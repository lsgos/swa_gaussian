--- conflicted
+++ resolved
@@ -67,19 +67,6 @@
 #Idea
 .idea*
 
-<<<<<<< HEAD
-# others 
-._*
-*.npz
-*._*.png
-
-*.png
-*.sh
-*.eps
-*.pdf
-*.out
-.DS_Store
-=======
 *.npz
 *.png
 ._*
@@ -88,4 +75,4 @@
 *.eps
 *.sh
 *.pdf
->>>>>>> bede02ce
+.DS_Store