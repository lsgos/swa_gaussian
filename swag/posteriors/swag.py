import torch
import numpy as np
import itertools
from torch.distributions.normal import Normal
import copy

import gpytorch
from gpytorch.lazy import RootLazyTensor, DiagLazyTensor, AddedDiagLazyTensor
from gpytorch.distributions import MultivariateNormal

from ..utils import flatten

def unflatten_like(vector, likeTensorList):
    # Takes a flat torch.tensor and unflattens it to a list of torch.tensors
    #    shaped like likeTensorList
    outList = []
    i=0
    for tensor in likeTensorList:
        #n = module._parameters[name].numel()
        n = tensor.numel()
        outList.append(vector[:,i:i+n].view(tensor.shape))
        i+=n
    return outList

def swag_parameters(module, params, no_cov_mat=True, num_models=0):
    for name in list(module._parameters.keys()):
        if module._parameters[name] is None:
            print(module, name)
            continue
        data = module._parameters[name].data
        module._parameters.pop(name)
        module.register_buffer('%s_mean' % name, data.new(data.size()).zero_())
        module.register_buffer('%s_sq_mean' % name, data.new(data.size()).zero_())

        if no_cov_mat is False:
            module.register_buffer( '%s_cov_mat_sqrt' % name, data.new_empty((num_models, data.numel())).zero_() )

        params.append((module, name))


class SWAG(torch.nn.Module):
    def __init__(self, base, no_cov_mat = True, max_num_models = 0, loading = False, var_clamp = 1e-30, *args, **kwargs):
        super(SWAG, self).__init__()

        self.register_buffer('n_models', torch.zeros([1]))
        self.params = list()

        self.no_cov_mat = no_cov_mat
        self.max_num_models = max_num_models
        if loading is True:
            num_models = self.max_num_models
        else:
            num_models = 0

        self.var_clamp = var_clamp

        self.base = base(*args, **kwargs)
        self.base.apply(lambda module: swag_parameters(module=module, params=self.params, no_cov_mat=self.no_cov_mat, num_models=num_models))

    def forward(self, input):
        return self.base(input)

    def sample(self, scale=1.0, cov=False, seed=None, block = False, fullrank = True):
        if seed is not None:
            torch.manual_seed(seed)

        if not block:
            self.sample_fullrank(scale, cov, fullrank)
        else:
            self.sample_blockwise(scale, cov, fullrank)
    
    def sample_blockwise(self, scale, cov, fullrank):
        for module, name in self.params:
            mean = module.__getattr__('%s_mean' % name)

            sq_mean = module.__getattr__('%s_sq_mean' % name)
            eps = torch.randn_like(mean)
            
            var = torch.clamp(sq_mean - mean ** 2, self.var_clamp)

            scaled_diag_sample = scale * torch.sqrt(var) * eps

            if cov is True:
                cov_mat_sqrt = module.__getattr__('%s_cov_mat_sqrt' % name)
                eps = cov_mat_sqrt.new_empty((cov_mat_sqrt.size(0), 1)).normal_()
                cov_sample = (scale/((self.max_num_models - 1) ** 0.5)) * cov_mat_sqrt.t().matmul(eps).view_as(mean)

                if fullrank:
                    w = mean + scaled_diag_sample + cov_sample
                else:
                    w = mean + scaled_diag_sample 

            else:                
                w = mean + scaled_diag_sample

            module.__setattr__(name, w)

    def sample_fullrank(self, scale, cov, fullrank):
        scale_sqrt = scale ** 0.5

        mean_list = []
        sq_mean_list = []

        if cov:
            cov_mat_sqrt_list = []

        for (module, name) in self.params:
            mean = module.__getattr__('%s_mean' % name)
            sq_mean = module.__getattr__('%s_sq_mean' % name)

<<<<<<< HEAD
                else:
                    sq_mean = module.__getattr__('%s_sq_mean' % name)
                    eps = mean.new(mean.size()).normal_()
                    w = mean + scale * torch.sqrt(torch.clamp(sq_mean - mean ** 2, 1e-30)) * eps
            module.__setattr__(name, w)
=======
            if cov:
                cov_mat_sqrt = module.__getattr__('%s_cov_mat_sqrt' % name)
                cov_mat_sqrt_list.append( cov_mat_sqrt )

            mean_list.append( mean )
            sq_mean_list.append( sq_mean )

        mean = flatten(mean_list)
        sq_mean = flatten(sq_mean_list)

        # draw diagonal variance sample
        var = torch.clamp(sq_mean - mean ** 2, self.var_clamp)
        var_sample = var.sqrt() * torch.randn_like(var)

        # if covariance draw low rank sample
        if cov:
            cov_mat_sqrt = torch.cat(cov_mat_sqrt_list, dim=1)

            cov_sample = cov_mat_sqrt.t().matmul(cov_mat_sqrt.new_empty((cov_mat_sqrt.size(0),)).normal_())
            cov_sample /= ((self.max_num_models-1)**0.5) 

            rand_sample = var_sample + cov_sample
        else:
            rand_sample = var_sample

        # update sample with mean and scale 
        sample = mean + scale_sqrt * rand_sample
        sample = sample.unsqueeze(0)

        # unflatten new sample like the mean sample
        samples_list = unflatten_like(sample, mean_list)


        for (module, name), sample in zip(self.params, samples_list):
            module.__setattr__(name, sample)
>>>>>>> ababf8b8

    def collect_model(self, base_model):
        for (module, name), base_param in zip(self.params, base_model.parameters()):
            mean = module.__getattr__('%s_mean' % name)
            sq_mean = module.__getattr__('%s_sq_mean' % name)
            
            #first moment
            mean = mean * self.n_models / (self.n_models + 1.0) + base_param.data / (self.n_models + 1.0)

            #second moment
            sq_mean = sq_mean * self.n_models / (self.n_models + 1.0) + base_param.data ** 2 / (self.n_models + 1.0)

            #square root of covariance matrix
            if self.no_cov_mat is False:
                cov_mat_sqrt = module.__getattr__('%s_cov_mat_sqrt' % name)
                
                #block covariance matrices, store deviation from current mean
                dev = (base_param.data - mean).view(-1,1)
                cov_mat_sqrt = torch.cat((cov_mat_sqrt, dev.view(-1,1).t()),dim=0)

                #remove first column if we have stored too many models
                if (self.n_models+1) > self.max_num_models:
                    cov_mat_sqrt = cov_mat_sqrt[1:, :]
                module.__setattr__('%s_cov_mat_sqrt' % name, cov_mat_sqrt)

            module.__setattr__('%s_mean' % name, mean)
            module.__setattr__('%s_sq_mean' % name, sq_mean)
        self.n_models.add_(1.0)

    def export_numpy_params(self, export_cov_mat=False):
        mean_list = []
        sq_mean_list = []
        cov_mat_list = []

        for module, name in self.params:
            mean_list.append(module.__getattr__('%s_mean' % name).cpu().numpy().ravel())
            sq_mean_list.append(module.__getattr__('%s_sq_mean' % name).cpu().numpy().ravel())
            if export_cov_mat:
                cov_mat_list.append(module.__getattr__('%s_cov_mat_sqrt' % name).cpu().numpy().ravel())
        mean = np.concatenate(mean_list)
        sq_mean = np.concatenate(sq_mean_list)
        var = sq_mean - np.square(mean)

        if export_cov_mat:
            return mean, var, cov_mat_list
        else:
            return mean, var

    def import_numpy_weights(self, w):
        k = 0
        for module, name in self.params:
            mean = module.__getattr__('%s_mean' % name)
            s = np.prod(mean.shape)
            module.__setattr__(name, mean.new_tensor(w[k:k+s].reshape(mean.shape)))
            k += s

    def generate_mean_var_covar(self):
        mean_list = []
        var_list = []
        cov_mat_root_list = []
        for module, name in self.params:
            mean = module.__getattr__('%s_mean' % name)
            sq_mean = module.__getattr__('%s_sq_mean' % name)
            cov_mat_sqrt = module.__getattr__('%s_cov_mat_sqrt' % name)
            
            mean_list.append(mean)
            var_list.append(sq_mean - mean ** 2.0)
            cov_mat_root_list.append(cov_mat_sqrt)
        return mean_list, var_list, cov_mat_root_list

    def compute_ll_for_block(self, vec, mean, var, cov_mat_root):
        vec = flatten(vec)
        mean = flatten(mean)
        var = flatten(var)

        cov_mat_lt = RootLazyTensor(cov_mat_root.t())
        var_lt = DiagLazyTensor(var + 1e-6)
        covar_lt = AddedDiagLazyTensor(var_lt, cov_mat_lt)
        qdist = MultivariateNormal(mean, covar_lt)

        with gpytorch.settings.num_trace_samples(1) and gpytorch.settings.max_cg_iterations(25):
            return qdist.log_prob(vec)

    def block_logdet(self, var, cov_mat_root):
        var = flatten(var)

        cov_mat_lt = RootLazyTensor(cov_mat_root.t())
        var_lt = DiagLazyTensor(var + 1e-6)
        covar_lt = AddedDiagLazyTensor(var_lt, cov_mat_lt)

        return covar_lt.log_det()

    def block_logll(self,param_list, mean_list, var_list, cov_mat_root_list):
        full_logprob = 0
        for i, (param, mean, var, cov_mat_root) in enumerate(zip(param_list, mean_list, var_list, cov_mat_root_list)):
            #print('Block: ', i)
            block_ll = self.compute_ll_for_block(param, mean, var, cov_mat_root)
            full_logprob += block_ll

        return full_logprob

    def full_logll(self,param_list, mean_list, var_list, cov_mat_root_list):
        cov_mat_root = torch.cat(cov_mat_root_list,dim=1)
        mean_vector = flatten(mean_list)
        var_vector = flatten(var_list)
        param_vector = flatten(param_list)
        return self.compute_ll_for_block(param_vector, mean_vector, var_vector, cov_mat_root)

    def compute_logdet(self, block=False):
        _, var_list, covar_mat_root_list = self.generate_mean_var_covar()

        if block:
            full_logdet = 0
            for (var, cov_mat_root) in zip(var_list, covar_mat_root_list):
                block_logdet = self.block_logdet(var, cov_mat_root)
                full_logdet += block_logdet
        else:
            var_vector = flatten(var_list)
            cov_mat_root = torch.cat(covar_mat_root_list,dim=1)
            full_logdet = self.block_logdet(var_vector, cov_mat_root)

        return full_logdet

    def diag_logll(self, param_list, mean_list, var_list):
        logprob = 0.0
        for param, mean, scale in zip(param_list, mean_list, var_list):
            logprob += Normal(mean, scale).log_prob(param).sum()
        return logprob

    def compute_logprob(self, vec=None, block=False, diag=False):
        mean_list, var_list, covar_mat_root_list = self.generate_mean_var_covar()

        if vec is None:
            param_list = [getattr(param, name) for param, name in self.params]
        else:
            param_list = unflatten_like(vec, mean_list)
        
        if diag:
            return self.diag_logll(param_list, mean_list, var_list)
        elif block is True:
            return self.block_logll(param_list,mean_list, var_list, covar_mat_root_list)
        else:
            return self.full_logll(param_list,mean_list, var_list, covar_mat_root_list)<|MERGE_RESOLUTION|>--- conflicted
+++ resolved
@@ -108,13 +108,6 @@
             mean = module.__getattr__('%s_mean' % name)
             sq_mean = module.__getattr__('%s_sq_mean' % name)
 
-<<<<<<< HEAD
-                else:
-                    sq_mean = module.__getattr__('%s_sq_mean' % name)
-                    eps = mean.new(mean.size()).normal_()
-                    w = mean + scale * torch.sqrt(torch.clamp(sq_mean - mean ** 2, 1e-30)) * eps
-            module.__setattr__(name, w)
-=======
             if cov:
                 cov_mat_sqrt = module.__getattr__('%s_cov_mat_sqrt' % name)
                 cov_mat_sqrt_list.append( cov_mat_sqrt )
@@ -150,7 +143,6 @@
 
         for (module, name), sample in zip(self.params, samples_list):
             module.__setattr__(name, sample)
->>>>>>> ababf8b8
 
     def collect_model(self, base_model):
         for (module, name), base_param in zip(self.params, base_model.parameters()):
