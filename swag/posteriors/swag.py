--- conflicted
+++ resolved
@@ -148,14 +148,7 @@
                         w = mean + sample.view_as(mean)
 
                 else:
-<<<<<<< HEAD
-
                     w = mean + scaled_diag_sample
-=======
-                    sq_mean = module.__getattr__('%s_sq_mean' % name)
-                    eps = mean.new(mean.size()).normal_()
-                    w = mean + scale * torch.sqrt(sq_mean - mean ** 2 + 1e-12) * eps
->>>>>>> 9511c0e2
             module.__setattr__(name, w)
 
     def collect_model(self, base_model):
