BSD 2-Clause License

<<<<<<< HEAD
Copyright (c) 2018, Wesley Maddox, Timur Garipov, Pavel Izmailov, Dmitry Vetrov, Andrew Gordon Wilson
=======
Copyright (c) 2018, Wesley Maddox, Timur Garipov, Pavel Izmailov,  Dmitry Vetrov, Andrew Gordon Wilson
>>>>>>> 0a031696
All rights reserved.

Redistribution and use in source and binary forms, with or without
modification, are permitted provided that the following conditions are met:

* Redistributions of source code must retain the above copyright notice, this
  list of conditions and the following disclaimer.

* Redistributions in binary form must reproduce the above copyright notice,
  this list of conditions and the following disclaimer in the documentation
  and/or other materials provided with the distribution.

THIS SOFTWARE IS PROVIDED BY THE COPYRIGHT HOLDERS AND CONTRIBUTORS "AS IS"
AND ANY EXPRESS OR IMPLIED WARRANTIES, INCLUDING, BUT NOT LIMITED TO, THE
IMPLIED WARRANTIES OF MERCHANTABILITY AND FITNESS FOR A PARTICULAR PURPOSE ARE
DISCLAIMED. IN NO EVENT SHALL THE COPYRIGHT HOLDER OR CONTRIBUTORS BE LIABLE
FOR ANY DIRECT, INDIRECT, INCIDENTAL, SPECIAL, EXEMPLARY, OR CONSEQUENTIAL
DAMAGES (INCLUDING, BUT NOT LIMITED TO, PROCUREMENT OF SUBSTITUTE GOODS OR
SERVICES; LOSS OF USE, DATA, OR PROFITS; OR BUSINESS INTERRUPTION) HOWEVER
CAUSED AND ON ANY THEORY OF LIABILITY, WHETHER IN CONTRACT, STRICT LIABILITY,
OR TORT (INCLUDING NEGLIGENCE OR OTHERWISE) ARISING IN ANY WAY OUT OF THE USE
OF THIS SOFTWARE, EVEN IF ADVISED OF THE POSSIBILITY OF SUCH DAMAGE.<|MERGE_RESOLUTION|>--- conflicted
+++ resolved
@@ -1,10 +1,6 @@
 BSD 2-Clause License
 
-<<<<<<< HEAD
-Copyright (c) 2018, Wesley Maddox, Timur Garipov, Pavel Izmailov, Dmitry Vetrov, Andrew Gordon Wilson
-=======
-Copyright (c) 2018, Wesley Maddox, Timur Garipov, Pavel Izmailov,  Dmitry Vetrov, Andrew Gordon Wilson
->>>>>>> 0a031696
+Copyright (c) 2019, Wesley Maddox, Timur Garipov, Pavel Izmailov,  Dmitry Vetrov, Andrew Gordon Wilson
 All rights reserved.
 
 Redistribution and use in source and binary forms, with or without
